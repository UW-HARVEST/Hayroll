#!/usr/bin/env bash
# ---------------------------------------------------------------------------
#  Hayroll dependency installer
# ---------------------------------------------------------------------------

set -euo pipefail

ROOT_DIR=${ROOT_DIR:-"${PWD}"}           # default to current dir if not overridden
INSTALL_DIR=$(realpath "${ROOT_DIR}/..") # normalize the path

# --- third-party folders we expect under $INSTALL_DIR ----------------------------------
THIRD_PARTY_DIRS=(Maki tree-sitter tree-sitter-c_preproc c2rust z3 libmcs)

# --- Git URLs + tags -------------------------------------------------------------------
C2RUST_GIT="https://github.com/immunant/c2rust.git"
C2RUST_TAG="v0.19.0"
MAKI_GIT="https://github.com/UW-HARVEST/Maki.git"
MAKI_TAG="0.1.3"
TS_GIT="https://github.com/tree-sitter/tree-sitter.git"
TS_TAG="v0.25.3"
TSC_PREPROC_GIT="https://github.com/UW-HARVEST/tree-sitter-c_preproc.git"
TSC_PREPROC_TAG="0.1.3"
Z3_GIT="https://github.com/Z3Prover/z3.git"
Z3_TAG="z3-4.13.4"
LIBMCS_GIT="https://gitlab.com/gtd-gmbh/libmcs.git"
LIBMCS_TAG="1.2.0"

# --- Parse arguments --------------------------------------------------------
USE_LATEST=false
SUDO=sudo
if [[ $# -gt 0 ]]; then
  case "$1" in
    --latest)
      USE_LATEST=true
      ;;
    --no-sudo)
      SUDO=
      ;;
    -h | --help)
      echo "Usage: $0 [--latest] [--no-sudo] [-h|--help]"
      echo
      echo "Options:"
      echo "  --latest   Fetch the latest main/HEAD versions of Maki and tree-sitter-c_preproc."
      echo "  --no-sudo  Run the script without using sudo for package installation."
      echo "  -h, --help Show this help message."
      exit 0
      ;;
    *)
      echo "Unknown option: $1"
      echo "Use -h or --help for usage information."
      exit 1
      ;;
  esac
fi

echo "=========================================================="
echo "Hayroll prerequisites installer"
echo "Target root directory : ${INSTALL_DIR}"
echo
echo "The following directories will be created / updated:"
for d in "${THIRD_PARTY_DIRS[@]}"; do
  echo "  - ${INSTALL_DIR}/${d}"
done
echo "=========================================================="
# read -rp "Proceed? [y/N] " yn
# [[ "${yn:-N}" =~ ^[Yy]$ ]] || { echo "Aborted."; exit 1; }

mkdir -p "${INSTALL_DIR}"
cd "${INSTALL_DIR}"

# Create a temporary directory for logs
LOG_DIR=$(mktemp -d /tmp/hayroll-prereq-logs-XXXXXX)

git_clone_or_checkout() {
  local dir=$1 url=$2 tag=$3
  if [[ -d "${dir}/.git" ]]; then
    if [[ "$(git -C "${dir}" rev-parse HEAD)" != "$(git -C "${dir}" rev-parse "${tag}")" ]]; then
      echo "[*] ${dir} exists – fetching & checking out ${tag}"
      git -C "${dir}" fetch --tags --quiet
      if [[ "${tag}" == "main" ]]; then
        git -C "${dir}" fetch origin main --quiet
        git -C "${dir}" reset --hard origin/main --quiet
      else
        git -C "${dir}" checkout --quiet "${tag}"
      fi
    fi
  else
    echo "[*] Cloning ${url} into ${dir}"
    git clone --quiet "${url}" "${dir}"
    git -C "${dir}" checkout --quiet "${tag}"
  fi
}

check_version() {
  local pkg=$1
  local min_version=$2
  local installed_version
  installed_version=$(dpkg-query -W -f='${Version}' "$pkg" 2> /dev/null || echo "0")
  if dpkg --compare-versions "$installed_version" lt "$min_version"; then
    echo "Error: $pkg version >= $min_version is required. Installed version: $installed_version"
    exit 1
  fi
}

run_quiet() {
  local log="$LOG_DIR/$1"
  shift
  echo "Running command: $* > $log"
<<<<<<< HEAD
  if ! "$@" > "$log" 2>&1; then
=======
  if ! "$@" >"$log" 2>&1; then
>>>>>>> e6404515
    echo "Error: Command failed: $*"
    echo "========== Output from $log =========="
    cat "$log"
    echo "======================================"
    exit 1
  fi
}

apt_packages="\
  build-essential git cmake ninja-build pkg-config python3 \
  libspdlog-dev libboost-stacktrace-dev \
  clang libclang-dev llvm llvm-dev \
  curl autoconf automake libtool bear"

need_apt_install=no
# shellcheck disable=SC2086
<<<<<<< HEAD
for apt_package in ${apt_packages}; do
  if ! /usr/bin/dpkg-query --show "$apt_package" > /dev/null 2>&1; then
=======
for apt_package in ${apt_packages} ; do
  if ! /usr/bin/dpkg-query --show "$apt_package" > /dev/null 2>&1 ; then
>>>>>>> e6404515
    need_apt_install=yes
  fi
done

if [[ "${need_apt_install}" == "yes" ]]; then
  echo "[*] Installing system packages via apt"
<<<<<<< HEAD
  run_quiet apt-get.log ${SUDO} apt-get update
  # shellcheck disable=SC2086
  DEBIAN_FRONTEND=noninteractive run_quiet apt-install.log ${SUDO} apt-get install -y --no-install-recommends ${apt_packages}
=======
  run_quiet apt-get.log ${USE_SUDO:+sudo} apt-get update
  # shellcheck disable=SC2086
  run_quiet apt-install.log ${USE_SUDO:+sudo} apt-get install -y --no-install-recommends ${apt_packages}
>>>>>>> e6404515
fi

check_version clang 17
check_version libclang-dev 17
check_version llvm 17
check_version llvm-dev 17

# --- Rust tool-chain (for c2rust & Maki) -------------------------------------
if ! command -v rustc > /dev/null 2>&1; then
  echo "Error: rustc (Rust tool-chain) not found."
  echo "Please install Rust by referring to https://www.rust-lang.org/tools/install"
  echo "Then restart this script."
  exit 1
else
  echo "[*] rustc found, version: $(rustc --version)"
fi

# --- C2Rust ------------------------------------------------------------------
if ! command -v c2rust > /dev/null 2>&1; then
  echo "[*] Installing c2rust ${C2RUST_TAG}"
  run_quiet c2rust-install.log cargo install --git "${C2RUST_GIT}" --tag "${C2RUST_TAG}" --locked c2rust
else
  echo "[*] c2rust already installed, version: $(c2rust --version)"
fi

# --- Z3 ----------------------------------------------------------------------
git_clone_or_checkout "z3" "${Z3_GIT}" "${Z3_TAG}"
pushd z3 > /dev/null
echo "[*] Building Z3"
mkdir -p build && cd build
run_quiet z3-cmake.log cmake -DCMAKE_BUILD_TYPE=Release -DZ3_BUILD_PYTHON_BINDINGS=OFF ..
run_quiet z3-make.log make -j"$(nproc)"
run_quiet z3-install.log ${SUDO} make install
popd > /dev/null

# --- tree-sitter core --------------------------------------------------------
git_clone_or_checkout "tree-sitter" "${TS_GIT}" "${TS_TAG}"
echo "[*] Building tree-sitter core"
run_quiet tree-sitter-make.log make -C tree-sitter -j"$(nproc)"

# --- tree-sitter-c_preproc ---------------------------------------------------
if [[ "${USE_LATEST}" == true ]]; then
  echo "[*] Fetching latest tree-sitter-c_preproc (main/HEAD)"
  git_clone_or_checkout "tree-sitter-c_preproc" "${TSC_PREPROC_GIT}" "main"
else
  git_clone_or_checkout "tree-sitter-c_preproc" "${TSC_PREPROC_GIT}" "${TSC_PREPROC_TAG}"
fi
echo "[*] Building tree-sitter-c_preproc"
run_quiet tsc-preproc-make.log make -C tree-sitter-c_preproc -j"$(nproc)"

# --- Maki --------------------------------------------------------------------
if [[ "${USE_LATEST}" == true ]]; then
  echo "[*] Fetching latest Maki (main/HEAD)"
  git_clone_or_checkout "Maki" "${MAKI_GIT}" "main"
else
  git_clone_or_checkout "Maki" "${MAKI_GIT}" "${MAKI_TAG}"
fi
pushd Maki > /dev/null
echo "[*] Building Maki"
mkdir -p build && cd build
run_quiet maki-cmake.log cmake ..
run_quiet maki-make.log make -j"$(nproc)"
popd > /dev/null

# --- LibmCS ------------------------------------------------------------------
git_clone_or_checkout "libmcs" "${LIBMCS_GIT}" "${LIBMCS_TAG}"
pushd libmcs > /dev/null
if [[ ! -f lib/libmcs.a && ! -f build/libmcs.a ]]; then
  echo "[*] Building LibmCS"
  run_quiet libmcs-configure.log ./configure \
    --cross-compile="" \
    --compilation-flags="" \
    --disable-denormal-handling \
    --disable-long-double-procedures \
    --disable-complex-procedures \
    --little-endian
  run_quiet libmcs-make.log make -j"$(nproc)"
fi
popd > /dev/null

# Check if ~/.cargo/bin is in PATH
echo "[*] Checking if \$HOME/.cargo/bin is in PATH"
if ! echo "$PATH" | grep -q "$HOME/.cargo/bin"; then
  echo "=========================================================="
  echo "Warning: \$HOME/.cargo/bin is not in your PATH."
  echo "Please add the following line to your shell configuration file (e.g., ~/.bashrc or ~/.zshrc):"
  echo "export PATH=\"\$HOME/.cargo/bin:\$PATH\""
  echo "=========================================================="
fi

echo "=========================================================="
echo "All prerequisites installed."
echo "=========================================================="<|MERGE_RESOLUTION|>--- conflicted
+++ resolved
@@ -106,11 +106,7 @@
   local log="$LOG_DIR/$1"
   shift
   echo "Running command: $* > $log"
-<<<<<<< HEAD
   if ! "$@" > "$log" 2>&1; then
-=======
-  if ! "$@" >"$log" 2>&1; then
->>>>>>> e6404515
     echo "Error: Command failed: $*"
     echo "========== Output from $log =========="
     cat "$log"
@@ -127,28 +123,17 @@
 
 need_apt_install=no
 # shellcheck disable=SC2086
-<<<<<<< HEAD
 for apt_package in ${apt_packages}; do
   if ! /usr/bin/dpkg-query --show "$apt_package" > /dev/null 2>&1; then
-=======
-for apt_package in ${apt_packages} ; do
-  if ! /usr/bin/dpkg-query --show "$apt_package" > /dev/null 2>&1 ; then
->>>>>>> e6404515
     need_apt_install=yes
   fi
 done
 
 if [[ "${need_apt_install}" == "yes" ]]; then
   echo "[*] Installing system packages via apt"
-<<<<<<< HEAD
   run_quiet apt-get.log ${SUDO} apt-get update
   # shellcheck disable=SC2086
   DEBIAN_FRONTEND=noninteractive run_quiet apt-install.log ${SUDO} apt-get install -y --no-install-recommends ${apt_packages}
-=======
-  run_quiet apt-get.log ${USE_SUDO:+sudo} apt-get update
-  # shellcheck disable=SC2086
-  run_quiet apt-install.log ${USE_SUDO:+sudo} apt-get install -y --no-install-recommends ${apt_packages}
->>>>>>> e6404515
 fi
 
 check_version clang 17
