--- conflicted
+++ resolved
@@ -62,11 +62,8 @@
   echo "  - ${INSTALL_DIR}/${d}"
 done
 echo "=========================================================="
-<<<<<<< HEAD
-=======
 # read -rp "Proceed? [y/N] " yn
 # [[ "${yn:-N}" =~ ^[Yy]$ ]] || { echo "Aborted."; exit 1; }
->>>>>>> d27455af
 
 mkdir -p "${INSTALL_DIR}"
 cd "${INSTALL_DIR}"
@@ -112,12 +109,8 @@
 run_quiet() {
   local log="$LOG_DIR/$1"
   shift
-<<<<<<< HEAD
-  if ! "$@" > "$log" 2>&1; then
-=======
   echo "Running command: $* > $log"
   if ! "$@" >"$log" 2>&1; then
->>>>>>> d27455af
     echo "Error: Command failed: $*"
     echo "========== Output from $log =========="
     cat "$log"
