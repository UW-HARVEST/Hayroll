--- conflicted
+++ resolved
@@ -62,16 +62,12 @@
   echo "  - ${INSTALL_DIR}/${d}"
 done
 echo "=========================================================="
-<<<<<<< HEAD
-read -rp "Proceed? [y/N] " yn
-[[ "${yn:-N}" =~ ^[Yy]$ ]] || {
-  echo "Aborted."
-  exit 1
-}
-=======
+
 # read -rp "Proceed? [y/N] " yn
-# [[ "${yn:-N}" =~ ^[Yy]$ ]] || { echo "Aborted."; exit 1; }
->>>>>>> e6404515
+# [[ "${yn:-N}" =~ ^[Yy]$ ]] || {
+#   echo "Aborted."
+#   exit 1
+# }
 
 mkdir -p "${INSTALL_DIR}"
 cd "${INSTALL_DIR}"
@@ -113,12 +109,8 @@
 run_quiet() {
   local log="$LOG_DIR/$1"
   shift
-<<<<<<< HEAD
+  echo "Running command: $* > $log"
   if ! "$@" > "$log" 2>&1; then
-=======
-  echo "Running command: $* > $log"
-  if ! "$@" >"$log" 2>&1; then
->>>>>>> e6404515
     echo "Error: Command failed: $*"
     echo "========== Output from $log =========="
     cat "$log"
