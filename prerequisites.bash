#!/usr/bin/env bash
# ---------------------------------------------------------------------------
#  Hayroll dependency installer
# ---------------------------------------------------------------------------

set -euo pipefail

ROOT_DIR=${ROOT_DIR:-"${PWD}"}           # default to current dir if not overridden
INSTALL_DIR=$(realpath "${ROOT_DIR}/..") # normalize the path

# --- third-party folders we expect under $INSTALL_DIR ----------------------------------
THIRD_PARTY_DIRS=(Maki tree-sitter tree-sitter-c_preproc c2rust z3 libmcs)

# --- Git URLs + tags -------------------------------------------------------------------
C2RUST_GIT="https://github.com/immunant/c2rust.git"
C2RUST_TAG="v0.19.0"
MAKI_GIT="https://github.com/UW-HARVEST/Maki.git"
MAKI_TAG="0.1.3"
TS_GIT="https://github.com/tree-sitter/tree-sitter.git"
TS_TAG="v0.25.3"
TSC_PREPROC_GIT="https://github.com/UW-HARVEST/tree-sitter-c_preproc.git"
TSC_PREPROC_TAG="0.1.3"
Z3_GIT="https://github.com/Z3Prover/z3.git"
Z3_TAG="z3-4.13.4"
LIBMCS_GIT="https://gitlab.com/gtd-gmbh/libmcs.git"
LIBMCS_TAG="1.2.0"

# --- Parse arguments --------------------------------------------------------
USE_LATEST=false
SUDO=sudo
if [[ $# -gt 0 ]]; then
  case "$1" in
    --latest)
      USE_LATEST=true
      ;;
    --no-sudo)
      SUDO=
      ;;
    -h | --help)
      echo "Usage: $0 [--latest] [--no-sudo] [-h|--help]"
      echo
      echo "Options:"
      echo "  --latest   Fetch the latest main/HEAD versions of Maki and tree-sitter-c_preproc."
      echo "  --no-sudo  Run the script without using sudo for package installation."
      echo "  -h, --help Show this help message."
      exit 0
      ;;
    *)
      echo "Unknown option: $1"
      echo "Use -h or --help for usage information."
      exit 1
      ;;
  esac
fi

echo "=========================================================="
echo "Hayroll prerequisites installer"
echo "Target root directory : ${INSTALL_DIR}"
echo
echo "The following directories will be created / updated:"
for d in "${THIRD_PARTY_DIRS[@]}"; do
  echo "  - ${INSTALL_DIR}/${d}"
done
echo "=========================================================="
<<<<<<< HEAD
# read -rp "Proceed? [y/N] " yn
# [[ "${yn:-N}" =~ ^[Yy]$ ]] || { echo "Aborted."; exit 1; }
=======

# read -rp "Proceed? [y/N] " yn
# [[ "${yn:-N}" =~ ^[Yy]$ ]] || {
#   echo "Aborted."
#   exit 1
# }
>>>>>>> a10a8405

mkdir -p "${INSTALL_DIR}"
cd "${INSTALL_DIR}"

# Create a temporary directory for logs
LOG_DIR=$(mktemp -d /tmp/hayroll-prereq-logs-XXXXXX)

git_clone_or_checkout() {
  local dir=$1 url=$2 tag=$3
  if [[ -d "${dir}/.git" ]]; then
    if [[ "$(git -C "${dir}" rev-parse HEAD)" != "$(git -C "${dir}" rev-parse "${tag}")" ]]; then
      echo "[*] ${dir} exists – fetching & checking out ${tag}"
      git -C "${dir}" fetch --tags --quiet
      if [[ "${tag}" == "main" ]]; then
        git -C "${dir}" fetch origin main --quiet
        git -C "${dir}" reset --hard origin/main --quiet
      else
        git -C "${dir}" checkout --quiet "${tag}"
      fi
    fi
  else
    echo "[*] Cloning ${url} into ${dir}"
    git clone --quiet "${url}" "${dir}"
    git -C "${dir}" checkout --quiet "${tag}"
  fi
}

check_version() {
  local pkg=$1
  local min_version=$2
  local installed_version
  installed_version=$(dpkg-query -W -f='${Version}' "$pkg" 2> /dev/null || echo "0")
  if dpkg --compare-versions "$installed_version" lt "$min_version"; then
    echo "Error: $pkg version >= $min_version is required. Installed version: $installed_version"
    exit 1
  fi
}

run_quiet() {
  local log="$LOG_DIR/$1"
  shift
  echo "Running command: $* > $log"
  if ! "$@" > "$log" 2>&1; then
    echo "Error: Command failed: $*"
    echo "========== Output from $log =========="
    cat "$log"
    echo "======================================"
    exit 1
  fi
}

apt_packages="\
  build-essential git cmake ninja-build pkg-config python3 \
  libspdlog-dev libboost-stacktrace-dev \
  clang libclang-dev llvm llvm-dev \
  curl autoconf automake libtool bear"

need_apt_install=no
# shellcheck disable=SC2086
<<<<<<< HEAD
for apt_package in ${apt_packages}; do
  if ! /usr/bin/dpkg-query --show "$apt_package" > /dev/null 2>&1; then
=======
for apt_package in ${apt_packages} ; do
  if ! /usr/bin/dpkg-query --show "$apt_package" > /dev/null 2>&1 ; then
>>>>>>> a10a8405
    need_apt_install=yes
  fi
done

if [[ "${need_apt_install}" == "yes" ]]; then
  echo "[*] Installing system packages via apt"
<<<<<<< HEAD
  run_quiet apt-get.log ${SUDO} apt-get update
  # shellcheck disable=SC2086
  DEBIAN_FRONTEND=noninteractive run_quiet apt-install.log ${SUDO} apt-get install -y --no-install-recommends ${apt_packages}
=======
  run_quiet apt-get.log ${USE_SUDO:+sudo} apt-get update
  # shellcheck disable=SC2086
  run_quiet apt-install.log ${USE_SUDO:+sudo} apt-get install -y --no-install-recommends ${apt_packages}
>>>>>>> a10a8405
fi

check_version clang 17
check_version libclang-dev 17
check_version llvm 17
check_version llvm-dev 17

# --- Rust tool-chain (for c2rust & Maki) -------------------------------------
if ! command -v rustc > /dev/null 2>&1; then
  echo "Error: rustc (Rust tool-chain) not found."
  echo "Please install Rust by referring to https://www.rust-lang.org/tools/install"
  echo "Then restart this script."
  exit 1
else
  echo "[*] rustc found, version: $(rustc --version)"
fi

# --- C2Rust ------------------------------------------------------------------
if ! command -v c2rust > /dev/null 2>&1; then
  echo "[*] Installing c2rust ${C2RUST_TAG}"
  run_quiet c2rust-install.log cargo install --git "${C2RUST_GIT}" --tag "${C2RUST_TAG}" --locked c2rust
else
  echo "[*] c2rust already installed, version: $(c2rust --version)"
fi

# --- Z3 ----------------------------------------------------------------------
git_clone_or_checkout "z3" "${Z3_GIT}" "${Z3_TAG}"
pushd z3 > /dev/null
echo "[*] Building Z3"
mkdir -p build && cd build
run_quiet z3-cmake.log cmake -DCMAKE_BUILD_TYPE=Release -DZ3_BUILD_PYTHON_BINDINGS=OFF ..
run_quiet z3-make.log make -j"$(nproc)"
<<<<<<< HEAD
run_quiet z3-install.log ${SUDO} make install
=======
run_quiet z3-install.log ${USE_SUDO:+sudo} make install
>>>>>>> a10a8405
popd > /dev/null

# --- tree-sitter core --------------------------------------------------------
git_clone_or_checkout "tree-sitter" "${TS_GIT}" "${TS_TAG}"
echo "[*] Building tree-sitter core"
run_quiet tree-sitter-make.log make -C tree-sitter -j"$(nproc)"

# --- tree-sitter-c_preproc ---------------------------------------------------
if [[ "${USE_LATEST}" == true ]]; then
  echo "[*] Fetching latest tree-sitter-c_preproc (main/HEAD)"
  git_clone_or_checkout "tree-sitter-c_preproc" "${TSC_PREPROC_GIT}" "main"
else
  git_clone_or_checkout "tree-sitter-c_preproc" "${TSC_PREPROC_GIT}" "${TSC_PREPROC_TAG}"
fi
echo "[*] Building tree-sitter-c_preproc"
run_quiet tsc-preproc-make.log make -C tree-sitter-c_preproc -j"$(nproc)"

# --- Maki --------------------------------------------------------------------
if [[ "${USE_LATEST}" == true ]]; then
  echo "[*] Fetching latest Maki (main/HEAD)"
  git_clone_or_checkout "Maki" "${MAKI_GIT}" "main"
else
  git_clone_or_checkout "Maki" "${MAKI_GIT}" "${MAKI_TAG}"
fi
pushd Maki > /dev/null
echo "[*] Building Maki"
mkdir -p build && cd build
run_quiet maki-cmake.log cmake ..
run_quiet maki-make.log make -j"$(nproc)"
popd > /dev/null

# --- LibmCS ------------------------------------------------------------------
git_clone_or_checkout "libmcs" "${LIBMCS_GIT}" "${LIBMCS_TAG}"
pushd libmcs > /dev/null
if [[ ! -f lib/libmcs.a && ! -f build/libmcs.a ]]; then
  echo "[*] Building LibmCS"
  run_quiet libmcs-configure.log ./configure \
    --cross-compile="" \
    --compilation-flags="" \
    --disable-denormal-handling \
    --disable-long-double-procedures \
    --disable-complex-procedures \
    --little-endian
  run_quiet libmcs-make.log make -j"$(nproc)"
fi
popd > /dev/null

# Check if ~/.cargo/bin is in PATH
echo "[*] Checking if \$HOME/.cargo/bin is in PATH"
if ! echo "$PATH" | grep -q "$HOME/.cargo/bin"; then
  echo "=========================================================="
  echo "Warning: \$HOME/.cargo/bin is not in your PATH."
  echo "Please add the following line to your shell configuration file (e.g., ~/.bashrc or ~/.zshrc):"
  echo "export PATH=\"\$HOME/.cargo/bin:\$PATH\""
  echo "=========================================================="
fi

echo "=========================================================="
echo "All prerequisites installed."
echo "=========================================================="<|MERGE_RESOLUTION|>--- conflicted
+++ resolved
@@ -62,17 +62,12 @@
   echo "  - ${INSTALL_DIR}/${d}"
 done
 echo "=========================================================="
-<<<<<<< HEAD
-# read -rp "Proceed? [y/N] " yn
-# [[ "${yn:-N}" =~ ^[Yy]$ ]] || { echo "Aborted."; exit 1; }
-=======
 
 # read -rp "Proceed? [y/N] " yn
 # [[ "${yn:-N}" =~ ^[Yy]$ ]] || {
 #   echo "Aborted."
 #   exit 1
 # }
->>>>>>> a10a8405
 
 mkdir -p "${INSTALL_DIR}"
 cd "${INSTALL_DIR}"
@@ -132,28 +127,17 @@
 
 need_apt_install=no
 # shellcheck disable=SC2086
-<<<<<<< HEAD
 for apt_package in ${apt_packages}; do
   if ! /usr/bin/dpkg-query --show "$apt_package" > /dev/null 2>&1; then
-=======
-for apt_package in ${apt_packages} ; do
-  if ! /usr/bin/dpkg-query --show "$apt_package" > /dev/null 2>&1 ; then
->>>>>>> a10a8405
     need_apt_install=yes
   fi
 done
 
 if [[ "${need_apt_install}" == "yes" ]]; then
   echo "[*] Installing system packages via apt"
-<<<<<<< HEAD
   run_quiet apt-get.log ${SUDO} apt-get update
   # shellcheck disable=SC2086
   DEBIAN_FRONTEND=noninteractive run_quiet apt-install.log ${SUDO} apt-get install -y --no-install-recommends ${apt_packages}
-=======
-  run_quiet apt-get.log ${USE_SUDO:+sudo} apt-get update
-  # shellcheck disable=SC2086
-  run_quiet apt-install.log ${USE_SUDO:+sudo} apt-get install -y --no-install-recommends ${apt_packages}
->>>>>>> a10a8405
 fi
 
 check_version clang 17
@@ -186,11 +170,7 @@
 mkdir -p build && cd build
 run_quiet z3-cmake.log cmake -DCMAKE_BUILD_TYPE=Release -DZ3_BUILD_PYTHON_BINDINGS=OFF ..
 run_quiet z3-make.log make -j"$(nproc)"
-<<<<<<< HEAD
 run_quiet z3-install.log ${SUDO} make install
-=======
-run_quiet z3-install.log ${USE_SUDO:+sudo} make install
->>>>>>> a10a8405
 popd > /dev/null
 
 # --- tree-sitter core --------------------------------------------------------
